//SPDX-License-Identifier: MIT
pragma solidity ^0.8.6;

import 'hardhat/console.sol';
import '@openzeppelin/contracts/security/ReentrancyGuard.sol';
import '@openzeppelin/contracts/token/ERC721/IERC721.sol';
import '@openzeppelin/contracts/token/ERC721/IERC721Receiver.sol';
import '@jbx-protocol/contracts/contracts/v1/interfaces/ITerminalDirectory.sol';
import '@openzeppelin/contracts/utils/Address.sol';
import '@paulrberg/contracts/math/PRBMath.sol';

struct SaleRecipient {
    bool preferUnstaked;
    uint16 percent;
    address payable beneficiary;
    string memo;
    uint256 projectId;
}

/**
 * @title NFTMKT
 * @author @nnnnicholas & @mejango
 * @notice An NFT marketplace built for Juicebox projects.
 * @dev Accepts ERC721 only.
 */
contract NFTMarket is IERC721Receiver {
    /**
    @dev The direct deposit terminals.
    */
    ITerminalDirectory public immutable terminalDirectory;

    // TODO: Reuse the same SaleRecipient by using hashes of SaleRecipient as keys in a mapping instead
    // All sale recipients for each project ID's configurations.

    /**
     *  address Address listing the NFT
     *  IERC721 Contract address
     *  uint TokenID
     *  An array of SaleRecipients.
     */
    mapping(address => mapping(IERC721 => mapping(uint256 => SaleRecipient[])))
        public recipientsOf;

    /**
     * @notice Stores each NFT's price
     * IERC721 contract address
     * tokenId
     * price in wei
     */
    //TODO Consider modularizing pricing strategies to support auctions, FOMO ramps, pricing tranches
    mapping(IERC721 => mapping(uint256 => uint256)) public prices;

    /**
     * @notice Emitted when an NFT is successfully listed on NFTMKT.
     * @param _from The address that listed the NFT.
     * @param _contract The NFT's contract address.
     * @param _tokenId The NFT's tokenId.
     */
    event Listed(
        address indexed _from,
        IERC721 indexed _contract,
        uint256 indexed _tokenId,
        SaleRecipient[] _recipients
    );
    /**
     * @notice Emitted when an NFT is successfully delist from NFTMKT.
     * @param _to The address that listed the NFT.
     * @param _contract The NFT's contract address.
     * @param _tokenId The NFT's tokenId.
     */
    event Delisted(
        address indexed _to,
        IERC721 indexed _contract,
        uint256 indexed _tokenId
    );

    /**
     * @notice Emitted when an NFT is successfully purchased from NFTMKT.
     * @param _from The address that listed the NFT.
     * @param _to The address that purchased the NFT.
     * @param _contract The NFT's contract address.
     * @param _tokenId The NFT's tokenId.
     */
    event Purchased(
        address _from,
        address indexed _to,
        IERC721 indexed _contract,
        uint256 indexed _tokenId
    );

    /**
     * @notice Creates an instance of NFTMKT. Anyone can permissionlesly list their NFTs on this NFTMKT instance.
     * @dev Frontends can filter listed NFTs for those relevant to a specific project, or listed by a particular address.
     * @param _terminalDirectory A directory of a project's current Juicebox terminal to receive payments in.
     */
    constructor(ITerminalDirectory _terminalDirectory) {
        terminalDirectory = _terminalDirectory;
    }

    /**
     * @notice List NFT in the NFTMKT and define who will receive project tokens resulting from a sale.
     * @dev Must call `approve` on the 721 contract before calling `list` on NFTMKT
     * @dev `SaleReceipients` are validated to add up to no more than 100%.
     * @param _contract The contract that issued the listed NFT.
     * @param _tokenId The tokenId of the listed NFT.
     * @param _recipients An array of `SaleRecipient` that will receive project tokens issued in response to a sale.
     **/
    function list(
        IERC721 _contract,
        uint256 _tokenId,
        uint256 _price,
        SaleRecipient[] memory _recipients // TODO @jango calldata?
    ) external {
        require(
            _contract.getApproved(_tokenId) == address(this) ||
                _contract.isApprovedForAll(
                    _contract.ownerOf(_tokenId),
                    address(this)
                ), // TODO is this OR ok?
            'NFTMKT::list: NOT_APPROVED'
        );

        // Must be at least 1 recipient.
        require(_recipients.length > 0, 'NFTMKT::list: NO_RECIP'); //TODO Verify new error is ok. Old error: 'ModStore::setPayoutMods: NO_OP'

        // Add up all `SaleRecipeint.percent` alottments to make sure they sum to no more than 100%.
        uint256 saleRecipientsPercentTotal = 0;

        // Validate that recipients add up to no more than 100%.
        for (uint256 i = 0; i < _recipients.length; i++) {
            // The percent should be greater than 0.
            require(
                _recipients[i].percent > 0,
                'NFTMKT::list: RECIPS_PERCENT_0'
            );

            // Add to the total percents.
            saleRecipientsPercentTotal =
                saleRecipientsPercentTotal +
                _recipients[i].percent;

            // The total percent should be less than 10000.
            require(
                saleRecipientsPercentTotal <= 10000,
                'NFTMKT::list: RECIPS_PERCENT_EXCEEDS'
            );

            // If a projectId isn't specified, the beneficiary shouldn't be the zero address.
            // If a projectId is specified, a beneficiary of zero will send tokens to the purchaser.
            require(
<<<<<<< HEAD
                _recipients[i].projectId != 0 ||
                    _recipients[i].beneficiary != address(0),
                "NFTMKT::list: BENEF_IS_0."
=======
                _recipients[i].beneficiary != address(0),
                'NFTMKT::list: BENEF_IS_0.'
>>>>>>> a43c4183
            );
        }

        // If total sale recipients distribution is equal to 100%.
        //TODO @jango any reason to accept a <100% SaleRecipients distribution?
        require(saleRecipientsPercentTotal == 10000);

        for (uint256 i = 0; i < _recipients.length - 1; i++) {
            // Set the recipients for this NFT listing to the passed `_recipients`.
            recipientsOf[msg.sender][_contract][_tokenId].push(_recipients[i]);
        }

        // Store the price
        prices[_contract][_tokenId] = _price;

        // Transfer ownership of NFT to to the contract
        // TODO @nicholas set this contract as the operator instead of transfering to this contract. right?
        _contract.safeTransferFrom(msg.sender, address(this), _tokenId);
        emit Listed(msg.sender, _contract, _tokenId, _recipients);
    }

    /**
     *
     */
    function purchase(IERC721 _contract, uint256 _tokenId) external payable {
        // TODO add reentrancy guard
        // must route funds received from buyer to the preconfigured recipients. Logic for this can be very similar to the _distributeToPayoutMods
        // see https://github.com/jbx-protocol/juicehouse/blob/540f3037689ae74f2f97d95f9f28d88f69afd4a3/packages/hardhat/contracts/TerminalV1.sol#L1015
        // If SalesRecipients points at a project, call _terminal.pay(), if it pays out to an address, just transfer directly

        address owner;

        require(prices[_contract][_tokenId] == msg.value, 'Incorrect '); // TODO `prices[][] <= msg.value` instead?

        // Get a reference to the sale recipients for this NFT.
        SaleRecipient[] memory _recipients = recipientsOf[owner][_contract][
            _tokenId
        ];

        // TODO Consider holding ETH and executing payout distribution upon `distribute` external call.
        // TODO `distributeAll`

        // Distribute ETH to all recipients.
        for (uint256 i = 0; i < _recipients.length; i++) {
            // Get a reference to the recipient being iterated on.
            SaleRecipient memory _recipient = _recipients[i];

            // The amount to send to recipients. Recipients percents are out of 10000.
            uint256 _recipientCut = PRBMath.mulDiv(
                msg.value,
                _recipient.percent,
                10000
            );

            // If the recipient is owed
            if (_recipientCut > 0) {
                // And the recipient is a project
                if (_recipient.projectId > 0) {
                    // Get a reference to the Juicebox terminal being used.
                    ITerminal _terminal = terminalDirectory.terminalOf(
                        _recipient.projectId
                    );
                    // If the project has a terminal
                    require(
                        _terminal != ITerminal(address(0)),
                        'Terminal::pay: TERM_0'
                    );
                    // Pay the terminal what this recipient is owed.
                    _terminal.pay{value: _recipientCut}(
                        _recipient.projectId,
                        // If no beneficiary is specified, send the tokens to the msg.sender.
                        _recipient.beneficiary == address(0)
                            ? msg.sender
                            : _recipient.beneficiary,
                        _recipient.memo,
                        _recipient.preferUnstaked
                    );
                } else {
                    // Otherwise, send the funds directly to the beneficiary.
                    Address.sendValue(_recipient.beneficiary, _recipientCut);
                }
            }
        }
        // TODO Consider adding destination parameter to a `purchaseFor` method
        // Transfer NFT to buyer
        _contract.safeTransferFrom(address(this), msg.sender, _tokenId);
        emit Purchased(address(this), msg.sender, _contract, _tokenId);
    }

    /**
     * @notice Cancels NFT listing on NFTMKT. Can only be called on an NFT by the address that listed it.
     */
    function delist(IERC721 _contract, uint256 _tokenId) external {
        // Check that this contract is approved to move the NFT
        // TODO consider if we need this require. perhaps what matters more is that the calling address is approved, rather than the NFTMKT?
        require(
            _contract.getApproved(_tokenId) == address(this) ||
                _contract.isApprovedForAll(
                    _contract.ownerOf(_tokenId),
                    address(this)
                ),
            'NFTMKT::delist: NOT_APPROVED'
        );

        // Check that caller listed the NFT
        //TODO I wonder if the owner of the NFT should also be able to delist. Imagine I approve nftmkt, list for 1 wei, then sell to you on opensea, then buy it back on nftmkt (contract still has nft approval)
        //TODO or alternately the NFT cannot be sold via nftmkt if it is currently held by an address OTHER than the address that listed it.  this may harm composability but is intuitively correct. This change would be in purchase, not here.
        require(recipientsOf[msg.sender][_contract][_tokenId].length > 0);

        // Remove from recipientsOf
        // recipientsOf[msg.sender][_contract][_tokenId] = SaleRecipient[];

        //TODO Maybe remove price from prices

        emit Delisted(msg.sender, _contract, _tokenId);
    }

    /**
     * @dev Tells ERC-721 contracts that this contract can receive ERC-721s (supports IERC721Receiver)
     */
    function onERC721Received(
        address,
        address,
        uint256,
        bytes calldata
    ) public pure override returns (bytes4) {
        return this.onERC721Received.selector;
    }
}<|MERGE_RESOLUTION|>--- conflicted
+++ resolved
@@ -148,14 +148,10 @@
             // If a projectId isn't specified, the beneficiary shouldn't be the zero address.
             // If a projectId is specified, a beneficiary of zero will send tokens to the purchaser.
             require(
-<<<<<<< HEAD
                 _recipients[i].projectId != 0 ||
                     _recipients[i].beneficiary != address(0),
                 "NFTMKT::list: BENEF_IS_0."
-=======
-                _recipients[i].beneficiary != address(0),
-                'NFTMKT::list: BENEF_IS_0.'
->>>>>>> a43c4183
+
             );
         }
 
